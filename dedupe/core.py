--- conflicted
+++ resolved
@@ -77,18 +77,10 @@
 def fieldDistances(record_pairs, data_model):
     fields = data_model['fields']
 
-<<<<<<< HEAD
     assert data_model.__class__ is DataModel
 
     field_comparators = [(field, fields[field]['comparator'])
                          for field in data_model.comparison_fields]
-=======
-    field_comparators = [(field, v['comparator'])
-                         for field, v in fields.items()
-                         if v['type'] not in ('Missing Data',
-                                              'Interaction',
-                                              'Higher Categories')]
->>>>>>> 456bed3c
 
     
     missing_field_indices = [i for i, (field, v) 
