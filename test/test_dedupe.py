--- conflicted
+++ resolved
@@ -137,43 +137,13 @@
     self.assertRaises(AssertionError, dedupe.Dedupe)
     self.assertRaises(AssertionError, dedupe.Dedupe, [])
 
-<<<<<<< HEAD
     fields =  { 'name' : {'type': 'String'}, 
                 'age'  : {'type': 'String'},
               }
     deduper = dedupe.Dedupe(fields, [])
-=======
- 
-class DedupeClassTest(unittest.TestCase):
-  def test_initialize(self) :
-    dist = dedupe.affinegap.normalizedAffineGapDistance
-    deduper = dedupe.Dedupe({'name' : {'type' : 'String'}})
-    assert deduper.data_model['fields']['name'] == {'Has Missing': False, 
-                                                    'type': 'String', 
-                                                    'comparator': dist}
-
-    deduper = dedupe.Dedupe({'name' : {'type' : 'String',
-                                       'Has Missing' : True}})
-    assert deduper.data_model['fields']['name'] == {'Has Missing': True, 
-                                                    'type': 'String', 
-                                                    'comparator': dist }
-
-    deduper = dedupe.Dedupe({'name' : {'type' : 'Source',
-                                       'Source Names' : ['a', 'b'],
-                                       'Has Missing' : True}})
->>>>>>> dcd093c8
-
-    source_comparator = deduper.data_model['fields']['name']['comparator']
-    assert source_comparator('a', 'a') == 0
-    assert source_comparator('b', 'b') == 1
-    assert source_comparator('a', 'b') == 2
-    assert source_comparator('b', 'a') == 2
-    self.assertRaises(ValueError, source_comparator, 'b', 'c')
-    self.assertRaises(ValueError, source_comparator, '', 'c')
-    assert numpy.isnan(source_comparator('', 'b'))
 
   def test_base_predicates(self) :
-    deduper = dedupe.Dedupe({'name' : {'type' : 'String'}})
+    deduper = dedupe.Dedupe({'name' : {'type' : 'String'}}, [])
     string_predicates = (dedupe.predicates.wholeFieldPredicate,
                          dedupe.predicates.tokenFieldPredicate,
                          dedupe.predicates.commonIntegerPredicate,
@@ -258,10 +228,8 @@
                     ({'name': 'Mira', 'age': '47'}, {'name': 'Mona', 'age': '9'}),
                   ])
 
-    data_model = {'fields' : dedupe.backport.OrderedDict()} 
-    data_model['fields']['name'] = {'type': 'String', 
-                                    'comparator': dedupe.affinegap.normalizedAffineGapDistance, 
-                                    'weight': -1.0302742719650269}
+    data_model = dedupe.datamodel.DataModel({'name' : {'type' : 'String'}})
+    data_model['fields']['name']['weight'] = -1.0302742719650269
     data_model['bias'] = 4.76
 
 
@@ -372,18 +340,16 @@
     assert dedupe.predicates.nearIntegersPredicate(field) == (15, 16, 17, 122, 123, 124)
     assert dedupe.predicates.commonFourGram(field) == ('123 ', '23 1', '3 16', ' 16t', '16th', '6th ', 'th s', 'h st')
     assert dedupe.predicates.commonSixGram(field) == ('123 16', '23 16t', '3 16th', ' 16th ', '16th s', '6th st')
-<<<<<<< HEAD
     assert dedupe.predicates.initials(field,12) == ()
     assert dedupe.predicates.initials(field,7) == ('123 16t',)
     assert dedupe.predicates.ngrams(field,3) == ('123','23 ','3 1',' 16','16t','6th','th ','h s',' st')
-=======
 
 class FieldDistances(unittest.TestCase):
   def test_field_distance_simple(self) :
     fieldDistances = dedupe.core.fieldDistances
     deduper = dedupe.Dedupe({'name' : {'type' :'String'},
                              'source' : {'type' : 'Source',
-                                         'Source Names' : ['a', 'b']}})
+                                         'Source Names' : ['a', 'b']}}, [])
 
     record_pairs = (({'name' : 'steve', 'source' : 'a'}, 
                      {'name' : 'steven', 'source' : 'a'}),)
@@ -405,13 +371,14 @@
 
   def test_field_distance_interaction(self) :
     fieldDistances = dedupe.core.fieldDistances
-    deduper = dedupe.Dedupe({'first_name' : {'type' :'String', 'Has Missing' : True},
+    deduper = dedupe.Dedupe({'first_name' : {'type' :'String', 
+                                             'Has Missing' : True},
                              'last_name' : {'type' : 'String'},
                              'first-last' : {'type' : 'Interaction', 
                                              'Interaction Fields' : ['first_name', 
                                                                      'last_name']},
                              'source' : {'type' : 'Source',
-                                         'Source Names' : ['a', 'b']}})
+                                         'Source Names' : ['a', 'b']}}, [])
 
     record_pairs = (({'first_name' : 'steve', 
                       'last_name' : 'smith', 
@@ -423,7 +390,6 @@
                          deduper.data_model)
     print deduper.data_model['fields'].keys()
 
->>>>>>> dcd093c8
 
 
 if __name__ == "__main__":
